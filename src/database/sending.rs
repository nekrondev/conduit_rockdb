--- conflicted
+++ resolved
@@ -6,7 +6,9 @@
     time::{Duration, Instant, SystemTime},
 };
 
-use crate::{appservice_server, server_server, utils, Database, Error, PduEvent, Result};
+use crate::{
+    appservice_server, database::pusher, server_server, utils, Database, Error, PduEvent, Result,
+};
 use federation::transactions::send_transaction_message;
 use log::{info, warn};
 use ring::digest;
@@ -18,7 +20,6 @@
 };
 use sled::IVec;
 use tokio::{select, sync::Semaphore};
-<<<<<<< HEAD
 
 #[derive(Clone, Debug, PartialEq, Eq, Hash)]
 pub enum OutgoingKind {
@@ -26,8 +27,6 @@
     Push(Vec<u8>),
     Normal(Box<ServerName>),
 }
-=======
->>>>>>> 6da40225
 
 #[derive(Clone)]
 pub struct Sending {
@@ -41,43 +40,23 @@
     pub fn start_handler(&self, db: &Database) {
         let servernamepduids = self.servernamepduids.clone();
         let servercurrentpdus = self.servercurrentpdus.clone();
-<<<<<<< HEAD
+
         let db = db.clone();
-=======
-        let maximum_requests = self.maximum_requests.clone();
-        let rooms = rooms.clone();
-        let globals = globals.clone();
-        let appservice = appservice.clone();
->>>>>>> 6da40225
 
         tokio::spawn(async move {
             let mut futures = FuturesUnordered::new();
 
             // Retry requests we could not finish yet
-            let mut current_transactions = HashMap::<(Box<ServerName>, bool), Vec<IVec>>::new();
-
-<<<<<<< HEAD
-            for (outgoing_kind, pdu) in servercurrentpdus
+            let mut current_transactions = HashMap::<OutgoingKind, Vec<IVec>>::new();
+
+            for (key, outgoing_kind, pdu) in servercurrentpdus
                 .iter()
                 .filter_map(|r| r.ok())
-                .filter_map(|(key, _)| Self::parse_servercurrentpdus(key).ok())
-                .filter(|(_, pdu)| !pdu.is_empty()) // Skip reservation key
-                .take(50)
-            // This should not contain more than 50 anyway
-            {
-                current_transactions
-                    .entry(outgoing_kind)
-                    .or_insert_with(Vec::new)
-                    .push(pdu);
-            }
-
-            for (outgoing_kind, pdus) in current_transactions {
-                futures.push(Self::handle_event(outgoing_kind, pdus, &db));
-=======
-            for (key, server, pdu, is_appservice) in servercurrentpdus
-                .iter()
-                .filter_map(|r| r.ok())
-                .filter_map(|(key, _)| Self::parse_servercurrentpdus(key).ok())
+                .filter_map(|(key, _)| {
+                    Self::parse_servercurrentpdus(&key)
+                        .ok()
+                        .map(|(k, p)| (key, k, p))
+                })
             {
                 if pdu.is_empty() {
                     // Remove old reservation key
@@ -86,7 +65,7 @@
                 }
 
                 let entry = current_transactions
-                    .entry((server, is_appservice))
+                    .entry(outgoing_kind)
                     .or_insert_with(Vec::new);
 
                 if entry.len() > 30 {
@@ -98,27 +77,29 @@
                 entry.push(pdu);
             }
 
-            for ((server, is_appservice), pdus) in current_transactions {
+            for (outgoing_kind, pdus) in current_transactions {
                 // Create new reservation
-                let mut prefix = if is_appservice {
-                    b"+".to_vec()
-                } else {
-                    Vec::new()
+                let mut prefix = match &outgoing_kind {
+                    OutgoingKind::Appservice(server) => {
+                        let mut p = b"+".to_vec();
+                        p.extend_from_slice(server.as_bytes());
+                        p
+                    }
+                    OutgoingKind::Push(id) => {
+                        let mut p = b"$".to_vec();
+                        p.extend_from_slice(&id);
+                        p
+                    }
+                    OutgoingKind::Normal(server) => {
+                        let mut p = Vec::new();
+                        p.extend_from_slice(server.as_bytes());
+                        p
+                    }
                 };
-                prefix.extend_from_slice(server.as_bytes());
                 prefix.push(0xff);
                 servercurrentpdus.insert(prefix, &[]).unwrap();
 
-                futures.push(Self::handle_event(
-                    server,
-                    is_appservice,
-                    pdus,
-                    &globals,
-                    &rooms,
-                    &appservice,
-                    &maximum_requests,
-                ));
->>>>>>> 6da40225
+                futures.push(Self::handle_event(outgoing_kind.clone(), pdus, &db));
             }
 
             let mut last_failed_try: HashMap<OutgoingKind, (u32, Instant)> = HashMap::new();
@@ -128,7 +109,6 @@
                 select! {
                     Some(response) = futures.next() => {
                         match response {
-<<<<<<< HEAD
                             Ok(outgoing_kind) => {
                                 let mut prefix = match &outgoing_kind {
                                     OutgoingKind::Appservice(server) => {
@@ -146,13 +126,6 @@
                                         p.extend_from_slice(server.as_bytes());
                                         p
                                     },
-=======
-                            Ok((server, is_appservice)) => {
-                                let mut prefix = if is_appservice {
-                                    b"+".to_vec()
-                                } else {
-                                    Vec::new()
->>>>>>> 6da40225
                                 };
                                 prefix.push(0xff);
 
@@ -186,7 +159,6 @@
                                         servernamepduids.remove(&current_key).unwrap();
                                     }
 
-<<<<<<< HEAD
                                     futures.push(
                                         Self::handle_event(
                                             outgoing_kind.clone(),
@@ -194,15 +166,11 @@
                                             &db,
                                         )
                                     );
-=======
-                                    futures.push(Self::handle_event(server, is_appservice, new_pdus, &globals, &rooms, &appservice, &maximum_requests));
->>>>>>> 6da40225
                                 } else {
                                     servercurrentpdus.remove(&prefix).unwrap();
                                     // servercurrentpdus with the prefix should be empty now
                                 }
                             }
-<<<<<<< HEAD
                             Err((outgoing_kind, e)) => {
                                 info!("Couldn't send transaction to {:?}\n{}", outgoing_kind, e);
                                 let mut prefix = match &outgoing_kind {
@@ -221,23 +189,11 @@
                                         p.extend_from_slice(serv.as_bytes());
                                         p
                                     },
-=======
-                            Err((server, is_appservice, e)) => {
-                                info!("Couldn't send transaction to {}\n{}", server, e);
-                                let mut prefix = if is_appservice {
-                                    b"+".to_vec()
-                                } else {
-                                    Vec::new()
->>>>>>> 6da40225
                                 };
 
                                 prefix.push(0xff);
 
-<<<<<<< HEAD
                                 last_failed_try.insert(outgoing_kind.clone(), match last_failed_try.get(&outgoing_kind) {
-=======
-                                last_failed_try.insert(server.clone(), match last_failed_try.get(&server) {
->>>>>>> 6da40225
                                     Some(last_failed) => {
                                         (last_failed.0+1, Instant::now())
                                     },
@@ -263,11 +219,7 @@
 
                                 instant.elapsed() < min_elapsed_duration
                             };
-<<<<<<< HEAD
                             if let Some((outgoing_kind, pdu_id)) = utils::string_from_bytes(
-=======
-                            if let Some((server, is_appservice, pdu_id)) = utils::string_from_bytes(
->>>>>>> 6da40225
                                     parts
                                         .next()
                                         .expect("splitn will always return 1 or more elements"),
@@ -275,7 +227,6 @@
                                 .map_err(|_| Error::bad_database("[Utf8] ServerName in servernamepduid bytes are invalid."))
                                 .and_then(|ident_str| {
                                     // Appservices start with a plus
-<<<<<<< HEAD
                                     Ok(if ident_str.starts_with('+') {
                                         OutgoingKind::Appservice(
                                             Box::<ServerName>::try_from(&ident_str[1..])
@@ -283,10 +234,6 @@
                                         )
                                     } else if ident_str.starts_with('$') {
                                         OutgoingKind::Push(ident_str[1..].as_bytes().to_vec())
-=======
-                                    if server_str.starts_with('+') {
-                                        (server_str[1..].to_owned(), true)
->>>>>>> 6da40225
                                     } else {
                                         OutgoingKind::Normal(
                                             Box::<ServerName>::try_from(ident_str)
@@ -299,7 +246,6 @@
                                     .ok_or_else(|| Error::bad_database("Invalid servernamepduid in db."))
                                     .map(|pdu_id| (outgoing_kind, pdu_id))
                                 )
-<<<<<<< HEAD
                                 .ok()
                                 .filter(|(outgoing_kind, _)| {
                                     if last_failed_try.get(outgoing_kind).map_or(false, exponential_backoff) {
@@ -322,17 +268,6 @@
                                             p.extend_from_slice(serv.as_bytes());
                                             p
                                         },
-=======
-                                .filter(|(server, is_appservice, _)| {
-                                    if last_failed_try.get(server).map_or(false, exponential_backoff) {
-                                        return false;
-                                    }
-
-                                    let mut prefix = if *is_appservice {
-                                        b"+".to_vec()
-                                    } else {
-                                        Vec::new()
->>>>>>> 6da40225
                                     };
                                     prefix.push(0xff);
 
@@ -344,7 +279,6 @@
                                 servercurrentpdus.insert(&key, &[]).unwrap();
                                 servernamepduids.remove(&key).unwrap();
 
-<<<<<<< HEAD
                                 futures.push(
                                     Self::handle_event(
                                         outgoing_kind,
@@ -360,6 +294,7 @@
         });
     }
 
+    #[tracing::instrument(skip(self))]
     pub fn send_push_pdu(&self, pdu_id: &[u8]) -> Result<()> {
         // Make sure we don't cause utf8 errors when parsing to a String...
         let pduid = String::from_utf8_lossy(pdu_id).as_bytes().to_vec();
@@ -378,18 +313,7 @@
         Ok(())
     }
 
-=======
-                                futures.push(Self::handle_event(server, is_appservice, vec![pdu_id.into()], &globals, &rooms, &appservice, &maximum_requests));
-                            }
-                        }
-                    }
-                }
-            }
-        });
-    }
-
     #[tracing::instrument(skip(self))]
->>>>>>> 6da40225
     pub fn send_pdu(&self, server: &ServerName, pdu_id: &[u8]) -> Result<()> {
         let mut key = server.as_bytes().to_vec();
         key.push(0xff);
@@ -410,9 +334,6 @@
         Ok(())
     }
 
-<<<<<<< HEAD
-    // TODO this is the whole DB but is it better to clone smaller parts than the whole thing??
-=======
     #[tracing::instrument]
     fn calculate_hash(keys: &[IVec]) -> Vec<u8> {
         // We only hash the pdu's event ids, not the whole pdu
@@ -421,15 +342,13 @@
         hash.as_ref().to_owned()
     }
 
-    #[tracing::instrument(skip(globals, rooms, appservice))]
->>>>>>> 6da40225
+    #[tracing::instrument(skip(db))]
     async fn handle_event(
         kind: OutgoingKind,
         pdu_ids: Vec<IVec>,
-<<<<<<< HEAD
         db: &Database,
     ) -> std::result::Result<OutgoingKind, (OutgoingKind, Error)> {
-        match dbg!(kind) {
+        match dbg!(&kind) {
             OutgoingKind::Appservice(server) => {
                 let pdu_jsons = pdu_ids
                     .iter()
@@ -451,7 +370,8 @@
                     })
                     .filter_map(|r| r.ok())
                     .collect::<Vec<_>>();
-                appservice_server::send_request(
+                let permit = db.sending.maximum_requests.acquire().await;
+                let response = appservice_server::send_request(
                     &db.globals,
                     db.appservice
                         .get_registration(server.as_str())
@@ -459,12 +379,19 @@
                         .unwrap(), // TODO: handle error
                     appservice::event::push_events::v1::Request {
                         events: &pdu_jsons,
-                        txn_id: &utils::random_string(16),
+                        txn_id: &base64::encode_config(
+                            Self::calculate_hash(&pdu_ids),
+                            base64::URL_SAFE_NO_PAD,
+                        ),
                     },
                 )
                 .await
-                .map(|_response| OutgoingKind::Appservice(server.clone()))
-                .map_err(|e| (OutgoingKind::Appservice(server.clone()), e))
+                .map(|_response| kind.clone())
+                .map_err(|e| (kind, e));
+
+                drop(permit);
+
+                response
             }
             OutgoingKind::Push(id) => {
                 let pdus = pdu_ids
@@ -534,22 +461,23 @@
                             uint!(0)
                         };
 
-                        dbg!(
-                            crate::database::pusher::send_push_notice(
-                                &user,
-                                unread,
-                                &pushers,
-                                rules_for_user,
-                                pdu,
-                                db,
-                            )
-                            .await
+                        let permit = db.sending.maximum_requests.acquire().await;
+                        let _response = pusher::send_push_notice(
+                            &user,
+                            unread,
+                            &pushers,
+                            rules_for_user,
+                            pdu,
+                            db,
                         )
-                        .map_err(|e| (OutgoingKind::Push(id.clone()), e))?;
+                        .await
+                        .map(|_response| kind.clone())
+                        .map_err(|e| (kind.clone(), e));
+
+                        drop(permit);
                     }
                 }
-
-                Ok(OutgoingKind::Push(id))
+                Ok(OutgoingKind::Push(id.clone()))
             }
             OutgoingKind::Normal(server) => {
                 let pdu_jsons = pdu_ids
@@ -573,85 +501,17 @@
                                 )
                                 .json()
                                 .get(),
-=======
-        globals: &super::globals::Globals,
-        rooms: &super::rooms::Rooms,
-        appservice: &super::appservice::Appservice,
-        maximum_requests: &Semaphore,
-    ) -> std::result::Result<(Box<ServerName>, bool), (Box<ServerName>, bool, Error)> {
-        if is_appservice {
-            let pdu_jsons = pdu_ids
-                .iter()
-                .map(|pdu_id| {
-                    Ok::<_, (Box<ServerName>, Error)>(
-                        rooms
-                            .get_pdu_from_id(pdu_id)
-                            .map_err(|e| (server.clone(), e))?
-                            .ok_or_else(|| {
-                                (
-                                    server.clone(),
-                                    Error::bad_database(
-                                        "Event in servernamepduids not found in db.",
-                                    ),
-                                )
-                            })?
-                            .to_any_event(),
-                    )
-                })
-                .filter_map(|r| r.ok())
-                .collect::<Vec<_>>();
-
-            let permit = maximum_requests.acquire().await;
-            let response = appservice_server::send_request(
-                &globals,
-                appservice
-                    .get_registration(server.as_str())
-                    .unwrap()
-                    .unwrap(), // TODO: handle error
-                appservice::event::push_events::v1::Request {
-                    events: &pdu_jsons,
-                    txn_id: &base64::encode_config(
-                        Self::calculate_hash(&pdu_ids),
-                        base64::URL_SAFE_NO_PAD,
-                    ),
-                },
-            )
-            .await
-            .map(|_response| (server.clone(), is_appservice))
-            .map_err(|e| (server, is_appservice, e));
-
-            drop(permit);
-
-            response
-        } else {
-            let pdu_jsons = pdu_ids
-                .iter()
-                .map(|pdu_id| {
-                    Ok::<_, (Box<ServerName>, Error)>(
-                        // TODO: check room version and remove event_id if needed
-                        serde_json::from_str(
-                            PduEvent::convert_to_outgoing_federation_event(
-                                rooms
-                                    .get_pdu_json_from_id(pdu_id)
-                                    .map_err(|e| (server.clone(), e))?
-                                    .ok_or_else(|| {
-                                        (
-                                            server.clone(),
-                                            Error::bad_database(
-                                                "Event in servernamepduids not found in db.",
-                                            ),
-                                        )
-                                    })?,
->>>>>>> 6da40225
                             )
                             .expect("Raw<..> is always valid"),
                         )
-<<<<<<< HEAD
                     })
                     .filter_map(|r| r.ok())
                     .collect::<Vec<_>>();
 
-                server_server::send_request(
+                let permit = db.sending.maximum_requests.acquire().await;
+
+                info!("sending pdus to {}: {:#?}", server, pdu_jsons);
+                let response = server_server::send_request(
                     &db.globals,
                     &*server,
                     send_transaction_message::v1::Request {
@@ -659,59 +519,28 @@
                         pdus: &pdu_jsons,
                         edus: &[],
                         origin_server_ts: SystemTime::now(),
-                        transaction_id: &utils::random_string(16),
+                        transaction_id: &base64::encode_config(
+                            Self::calculate_hash(&pdu_ids),
+                            base64::URL_SAFE_NO_PAD,
+                        ),
                     },
                 )
                 .await
-                .map(|_response| OutgoingKind::Normal(server.clone()))
-                .map_err(|e| (OutgoingKind::Normal(server.clone()), e))
+                .map(|response| {
+                    info!("server response: {:?}", response);
+                    kind.clone()
+                })
+                .map_err(|e| (kind, e));
+
+                drop(permit);
+
+                response
             }
         }
     }
 
-    fn parse_servercurrentpdus(key: IVec) -> Result<(OutgoingKind, IVec)> {
+    fn parse_servercurrentpdus(key: &IVec) -> Result<(OutgoingKind, IVec)> {
         let mut parts = key.splitn(2, |&b| b == 0xff);
-=======
-                        .expect("Raw<..> is always valid"),
-                    )
-                })
-                .filter_map(|r| r.ok())
-                .collect::<Vec<_>>();
-
-            let permit = maximum_requests.acquire().await;
-
-            info!("sending pdus to {}: {:#?}", server, pdu_jsons);
-            let response = server_server::send_request(
-                &globals,
-                &*server,
-                send_transaction_message::v1::Request {
-                    origin: globals.server_name(),
-                    pdus: &pdu_jsons,
-                    edus: &[],
-                    origin_server_ts: SystemTime::now(),
-                    transaction_id: &base64::encode_config(
-                        Self::calculate_hash(&pdu_ids),
-                        base64::URL_SAFE_NO_PAD,
-                    ),
-                },
-            )
-            .await
-            .map(|response| {
-                info!("server response: {:?}", response);
-                (server.clone(), is_appservice)
-            })
-            .map_err(|e| (server, is_appservice, e));
-
-            drop(permit);
-
-            response
-        }
-    }
-
-    fn parse_servercurrentpdus(key: IVec) -> Result<(IVec, Box<ServerName>, IVec, bool)> {
-        let key2 = key.clone();
-        let mut parts = key2.splitn(2, |&b| b == 0xff);
->>>>>>> 6da40225
         let server = parts.next().expect("splitn always returns one element");
         let pdu = parts
             .next()
@@ -722,7 +551,6 @@
         })?;
 
         // Appservices start with a plus
-<<<<<<< HEAD
         Ok::<_, Error>(if server.starts_with('+') {
             (
                 OutgoingKind::Appservice(Box::<ServerName>::try_from(server).map_err(|_| {
@@ -743,22 +571,6 @@
                 IVec::from(pdu),
             )
         })
-=======
-        let (server, is_appservice) = if server.starts_with('+') {
-            (&server[1..], true)
-        } else {
-            (&*server, false)
-        };
-
-        Ok::<_, Error>((
-            key,
-            Box::<ServerName>::try_from(server).map_err(|_| {
-                Error::bad_database("Invalid server string in server_currenttransaction")
-            })?,
-            IVec::from(pdu),
-            is_appservice,
-        ))
->>>>>>> 6da40225
     }
 
     #[tracing::instrument(skip(self, globals))]

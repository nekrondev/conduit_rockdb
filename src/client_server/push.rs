--- conflicted
+++ resolved
@@ -5,7 +5,6 @@
         error::ErrorKind,
         r0::push::{
             delete_pushrule, get_pushers, get_pushrule, get_pushrule_actions, get_pushrule_enabled,
-<<<<<<< HEAD
             get_pushrules_all, set_pusher, set_pushrule, set_pushrule_actions,
             set_pushrule_enabled, RuleKind,
         },
@@ -15,16 +14,6 @@
         ConditionalPushRuleInit, ContentPushRule, OverridePushRule, PatternedPushRuleInit,
         RoomPushRule, SenderPushRule, SimplePushRuleInit, UnderridePushRule,
     },
-=======
-            get_pushrules_all, set_pushrule, set_pushrule_actions, set_pushrule_enabled, RuleKind,
-        },
-    },
-    events::EventType,
-    push::{
-        ConditionalPushRuleInit, ContentPushRule, OverridePushRule, PatternedPushRuleInit,
-        RoomPushRule, SenderPushRule, SimplePushRuleInit, UnderridePushRule,
-    },
->>>>>>> 6da40225
 };
 
 #[cfg(feature = "conduit_bin")]
@@ -59,10 +48,7 @@
     feature = "conduit_bin",
     get("/_matrix/client/r0/pushrules/<_>/<_>/<_>", data = "<body>")
 )]
-<<<<<<< HEAD
-=======
-#[tracing::instrument(skip(db, body))]
->>>>>>> 6da40225
+#[tracing::instrument(skip(db, body))]
 pub async fn get_pushrule_route(
     db: State<'_, Database>,
     body: Ruma<get_pushrule::Request<'_>>,
@@ -71,11 +57,7 @@
 
     let event = db
         .account_data
-<<<<<<< HEAD
         .get::<push_rules::PushRulesEvent>(None, &sender_user, EventType::PushRules)?
-=======
-        .get::<ruma::events::push_rules::PushRulesEvent>(None, &sender_user, EventType::PushRules)?
->>>>>>> 6da40225
         .ok_or(Error::BadRequest(
             ErrorKind::NotFound,
             "PushRules event not found.",
@@ -125,10 +107,7 @@
     feature = "conduit_bin",
     put("/_matrix/client/r0/pushrules/<_>/<_>/<_>", data = "<body>")
 )]
-<<<<<<< HEAD
-=======
-#[tracing::instrument(skip(db, body))]
->>>>>>> 6da40225
+#[tracing::instrument(skip(db, body))]
 pub async fn set_pushrule_route(
     db: State<'_, Database>,
     body: Ruma<set_pushrule::Request<'_>>,
@@ -144,11 +123,7 @@
 
     let mut event = db
         .account_data
-<<<<<<< HEAD
         .get::<push_rules::PushRulesEvent>(None, &sender_user, EventType::PushRules)?
-=======
-        .get::<ruma::events::push_rules::PushRulesEvent>(None, &sender_user, EventType::PushRules)?
->>>>>>> 6da40225
         .ok_or(Error::BadRequest(
             ErrorKind::NotFound,
             "PushRules event not found.",
@@ -278,8 +253,8 @@
 #[cfg_attr(
     feature = "conduit_bin",
     get("/_matrix/client/r0/pushrules/<_>/<_>/<_>/actions", data = "<body>")
-<<<<<<< HEAD
-)]
+)]
+#[tracing::instrument(skip(db, body))]
 pub async fn get_pushrule_actions_route(
     db: State<'_, Database>,
     body: Ruma<get_pushrule_actions::Request<'_>>,
@@ -343,6 +318,7 @@
     feature = "conduit_bin",
     put("/_matrix/client/r0/pushrules/<_>/<_>/<_>/actions", data = "<body>")
 )]
+#[tracing::instrument(skip(db, body))]
 pub async fn set_pushrule_actions_route(
     db: State<'_, Database>,
     body: Ruma<set_pushrule_actions::Request<'_>>,
@@ -446,6 +422,7 @@
     feature = "conduit_bin",
     get("/_matrix/client/r0/pushrules/<_>/<_>/<_>/enabled", data = "<body>")
 )]
+#[tracing::instrument(skip(db, body))]
 pub async fn get_pushrule_enabled_route(
     db: State<'_, Database>,
     body: Ruma<get_pushrule_enabled::Request<'_>>,
@@ -505,14 +482,12 @@
 #[cfg_attr(
     feature = "conduit_bin",
     put("/_matrix/client/r0/pushrules/<_>/<_>/<_>/enabled", data = "<body>")
-=======
->>>>>>> 6da40225
-)]
-#[tracing::instrument(skip(db, body))]
-pub async fn get_pushrule_actions_route(
-    db: State<'_, Database>,
-    body: Ruma<get_pushrule_actions::Request<'_>>,
-) -> ConduitResult<get_pushrule_actions::Response> {
+)]
+#[tracing::instrument(skip(db, body))]
+pub async fn set_pushrule_enabled_route(
+    db: State<'_, Database>,
+    body: Ruma<set_pushrule_enabled::Request<'_>>,
+) -> ConduitResult<set_pushrule_enabled::Response> {
     let sender_user = body.sender_user.as_ref().expect("user is authenticated");
 
     if body.scope != "global" {
@@ -531,70 +506,6 @@
         ))?;
 
     let global = &mut event.content.global;
-    let actions = match body.kind {
-        RuleKind::Override => global
-            .override_
-            .iter()
-            .find(|rule| rule.0.rule_id == body.rule_id)
-            .map(|rule| rule.0.actions.clone()),
-        RuleKind::Underride => global
-            .underride
-            .iter()
-            .find(|rule| rule.0.rule_id == body.rule_id)
-            .map(|rule| rule.0.actions.clone()),
-        RuleKind::Sender => global
-            .sender
-            .iter()
-            .find(|rule| rule.0.rule_id == body.rule_id)
-            .map(|rule| rule.0.actions.clone()),
-        RuleKind::Room => global
-            .room
-            .iter()
-            .find(|rule| rule.0.rule_id == body.rule_id)
-            .map(|rule| rule.0.actions.clone()),
-        RuleKind::Content => global
-            .content
-            .iter()
-            .find(|rule| rule.0.rule_id == body.rule_id)
-            .map(|rule| rule.0.actions.clone()),
-        RuleKind::_Custom(_) => None,
-    };
-
-    db.flush().await?;
-
-    Ok(get_pushrule_actions::Response {
-        actions: actions.unwrap_or_default(),
-    }
-    .into())
-}
-
-#[cfg_attr(
-    feature = "conduit_bin",
-    put("/_matrix/client/r0/pushrules/<_>/<_>/<_>/actions", data = "<body>")
-)]
-#[tracing::instrument(skip(db, body))]
-pub async fn set_pushrule_actions_route(
-    db: State<'_, Database>,
-    body: Ruma<set_pushrule_actions::Request<'_>>,
-) -> ConduitResult<set_pushrule_actions::Response> {
-    let sender_user = body.sender_user.as_ref().expect("user is authenticated");
-
-    if body.scope != "global" {
-        return Err(Error::BadRequest(
-            ErrorKind::InvalidParam,
-            "Scopes other than 'global' are not supported.",
-        ));
-    }
-
-    let mut event = db
-        .account_data
-        .get::<ruma::events::push_rules::PushRulesEvent>(None, &sender_user, EventType::PushRules)?
-        .ok_or(Error::BadRequest(
-            ErrorKind::NotFound,
-            "PushRules event not found.",
-        ))?;
-
-    let global = &mut event.content.global;
     match body.kind {
         RuleKind::Override => {
             if let Some(mut rule) = global
@@ -604,7 +515,7 @@
                 .cloned()
             {
                 global.override_.remove(&rule);
-                rule.0.actions = body.actions.clone();
+                rule.0.enabled = body.enabled;
                 global.override_.insert(rule);
             }
         }
@@ -616,7 +527,7 @@
                 .cloned()
             {
                 global.underride.remove(&rule);
-                rule.0.actions = body.actions.clone();
+                rule.0.enabled = body.enabled;
                 global.underride.insert(rule);
             }
         }
@@ -628,7 +539,7 @@
                 .cloned()
             {
                 global.sender.remove(&rule);
-                rule.0.actions = body.actions.clone();
+                rule.0.enabled = body.enabled;
                 global.sender.insert(rule);
             }
         }
@@ -640,7 +551,7 @@
                 .cloned()
             {
                 global.room.remove(&rule);
-                rule.0.actions = body.actions.clone();
+                rule.0.enabled = body.enabled;
                 global.room.insert(rule);
             }
         }
@@ -652,12 +563,12 @@
                 .cloned()
             {
                 global.content.remove(&rule);
-                rule.0.actions = body.actions.clone();
+                rule.0.enabled = body.enabled;
                 global.content.insert(rule);
             }
         }
         RuleKind::_Custom(_) => {}
-    };
+    }
 
     db.account_data.update(
         None,
@@ -669,18 +580,18 @@
 
     db.flush().await?;
 
-    Ok(set_pushrule_actions::Response.into())
-}
-
-#[cfg_attr(
-    feature = "conduit_bin",
-    get("/_matrix/client/r0/pushrules/<_>/<_>/<_>/enabled", data = "<body>")
-)]
-#[tracing::instrument(skip(db, body))]
-pub async fn get_pushrule_enabled_route(
-    db: State<'_, Database>,
-    body: Ruma<get_pushrule_enabled::Request<'_>>,
-) -> ConduitResult<get_pushrule_enabled::Response> {
+    Ok(set_pushrule_enabled::Response.into())
+}
+
+#[cfg_attr(
+    feature = "conduit_bin",
+    delete("/_matrix/client/r0/pushrules/<_>/<_>/<_>", data = "<body>")
+)]
+#[tracing::instrument(skip(db, body))]
+pub async fn delete_pushrule_route(
+    db: State<'_, Database>,
+    body: Ruma<delete_pushrule::Request<'_>>,
+) -> ConduitResult<delete_pushrule::Response> {
     let sender_user = body.sender_user.as_ref().expect("user is authenticated");
 
     if body.scope != "global" {
@@ -692,72 +603,7 @@
 
     let mut event = db
         .account_data
-        .get::<ruma::events::push_rules::PushRulesEvent>(None, &sender_user, EventType::PushRules)?
-        .ok_or(Error::BadRequest(
-            ErrorKind::NotFound,
-            "PushRules event not found.",
-        ))?;
-
-    let global = &mut event.content.global;
-    let enabled = match body.kind {
-        RuleKind::Override => global
-            .override_
-            .iter()
-            .find(|rule| rule.0.rule_id == body.rule_id)
-            .map_or(false, |rule| rule.0.enabled),
-        RuleKind::Underride => global
-            .underride
-            .iter()
-            .find(|rule| rule.0.rule_id == body.rule_id)
-            .map_or(false, |rule| rule.0.enabled),
-        RuleKind::Sender => global
-            .sender
-            .iter()
-            .find(|rule| rule.0.rule_id == body.rule_id)
-            .map_or(false, |rule| rule.0.enabled),
-        RuleKind::Room => global
-            .room
-            .iter()
-            .find(|rule| rule.0.rule_id == body.rule_id)
-            .map_or(false, |rule| rule.0.enabled),
-        RuleKind::Content => global
-            .content
-            .iter()
-            .find(|rule| rule.0.rule_id == body.rule_id)
-            .map_or(false, |rule| rule.0.enabled),
-        RuleKind::_Custom(_) => false,
-    };
-
-    db.flush().await?;
-
-    Ok(get_pushrule_enabled::Response { enabled }.into())
-}
-
-#[cfg_attr(
-    feature = "conduit_bin",
-    put("/_matrix/client/r0/pushrules/<_>/<_>/<_>/enabled", data = "<body>")
-)]
-#[tracing::instrument(skip(db, body))]
-pub async fn set_pushrule_enabled_route(
-    db: State<'_, Database>,
-    body: Ruma<set_pushrule_enabled::Request<'_>>,
-) -> ConduitResult<set_pushrule_enabled::Response> {
-    let sender_user = body.sender_user.as_ref().expect("user is authenticated");
-
-    if body.scope != "global" {
-        return Err(Error::BadRequest(
-            ErrorKind::InvalidParam,
-            "Scopes other than 'global' are not supported.",
-        ));
-    }
-
-    let mut event = db
-        .account_data
-<<<<<<< HEAD
         .get::<push_rules::PushRulesEvent>(None, &sender_user, EventType::PushRules)?
-=======
-        .get::<ruma::events::push_rules::PushRulesEvent>(None, &sender_user, EventType::PushRules)?
->>>>>>> 6da40225
         .ok_or(Error::BadRequest(
             ErrorKind::NotFound,
             "PushRules event not found.",
@@ -766,63 +612,53 @@
     let global = &mut event.content.global;
     match body.kind {
         RuleKind::Override => {
-            if let Some(mut rule) = global
+            if let Some(rule) = global
                 .override_
                 .iter()
                 .find(|rule| rule.0.rule_id == body.rule_id)
                 .cloned()
             {
                 global.override_.remove(&rule);
-                rule.0.enabled = body.enabled;
-                global.override_.insert(rule);
             }
         }
         RuleKind::Underride => {
-            if let Some(mut rule) = global
+            if let Some(rule) = global
                 .underride
                 .iter()
                 .find(|rule| rule.0.rule_id == body.rule_id)
                 .cloned()
             {
                 global.underride.remove(&rule);
-                rule.0.enabled = body.enabled;
-                global.underride.insert(rule);
             }
         }
         RuleKind::Sender => {
-            if let Some(mut rule) = global
+            if let Some(rule) = global
                 .sender
                 .iter()
                 .find(|rule| rule.0.rule_id == body.rule_id)
                 .cloned()
             {
                 global.sender.remove(&rule);
-                rule.0.enabled = body.enabled;
-                global.sender.insert(rule);
             }
         }
         RuleKind::Room => {
-            if let Some(mut rule) = global
+            if let Some(rule) = global
                 .room
                 .iter()
                 .find(|rule| rule.0.rule_id == body.rule_id)
                 .cloned()
             {
                 global.room.remove(&rule);
-                rule.0.enabled = body.enabled;
-                global.room.insert(rule);
             }
         }
         RuleKind::Content => {
-            if let Some(mut rule) = global
+            if let Some(rule) = global
                 .content
                 .iter()
                 .find(|rule| rule.0.rule_id == body.rule_id)
                 .cloned()
             {
                 global.content.remove(&rule);
-                rule.0.enabled = body.enabled;
-                global.content.insert(rule);
             }
         }
         RuleKind::_Custom(_) => {}
@@ -838,143 +674,14 @@
 
     db.flush().await?;
 
-    Ok(set_pushrule_enabled::Response.into())
-}
-
-#[cfg_attr(
-    feature = "conduit_bin",
-    delete("/_matrix/client/r0/pushrules/<_>/<_>/<_>", data = "<body>")
-)]
-<<<<<<< HEAD
-=======
-#[tracing::instrument(skip(db, body))]
->>>>>>> 6da40225
-pub async fn delete_pushrule_route(
-    db: State<'_, Database>,
-    body: Ruma<delete_pushrule::Request<'_>>,
-) -> ConduitResult<delete_pushrule::Response> {
-    let sender_user = body.sender_user.as_ref().expect("user is authenticated");
-
-    if body.scope != "global" {
-        return Err(Error::BadRequest(
-            ErrorKind::InvalidParam,
-            "Scopes other than 'global' are not supported.",
-        ));
-    }
-
-    let mut event = db
-        .account_data
-<<<<<<< HEAD
-        .get::<push_rules::PushRulesEvent>(None, &sender_user, EventType::PushRules)?
-=======
-        .get::<ruma::events::push_rules::PushRulesEvent>(None, &sender_user, EventType::PushRules)?
->>>>>>> 6da40225
-        .ok_or(Error::BadRequest(
-            ErrorKind::NotFound,
-            "PushRules event not found.",
-        ))?;
-
-    let global = &mut event.content.global;
-    match body.kind {
-        RuleKind::Override => {
-            if let Some(rule) = global
-                .override_
-                .iter()
-                .find(|rule| rule.0.rule_id == body.rule_id)
-                .cloned()
-            {
-                global.override_.remove(&rule);
-            }
-        }
-        RuleKind::Underride => {
-            if let Some(rule) = global
-                .underride
-                .iter()
-                .find(|rule| rule.0.rule_id == body.rule_id)
-                .cloned()
-            {
-                global.underride.remove(&rule);
-            }
-        }
-        RuleKind::Sender => {
-            if let Some(rule) = global
-                .sender
-                .iter()
-                .find(|rule| rule.0.rule_id == body.rule_id)
-                .cloned()
-            {
-                global.sender.remove(&rule);
-            }
-        }
-        RuleKind::Room => {
-            if let Some(rule) = global
-                .room
-                .iter()
-                .find(|rule| rule.0.rule_id == body.rule_id)
-                .cloned()
-            {
-                global.room.remove(&rule);
-            }
-        }
-        RuleKind::Content => {
-            if let Some(rule) = global
-                .content
-                .iter()
-                .find(|rule| rule.0.rule_id == body.rule_id)
-                .cloned()
-            {
-                global.content.remove(&rule);
-            }
-        }
-        RuleKind::_Custom(_) => {}
-<<<<<<< HEAD
-=======
-    }
-
-    db.account_data.update(
-        None,
-        &sender_user,
-        EventType::PushRules,
-        &event,
-        &db.globals,
-    )?;
-
-    db.flush().await?;
-
     Ok(delete_pushrule::Response.into())
 }
 
-#[cfg_attr(feature = "conduit_bin", get("/_matrix/client/r0/pushers"))]
-#[tracing::instrument]
-pub async fn get_pushers_route() -> ConduitResult<get_pushers::Response> {
-    Ok(get_pushers::Response {
-        pushers: Vec::new(),
->>>>>>> 6da40225
-    }
-
-<<<<<<< HEAD
-    db.account_data.update(
-        None,
-        &sender_user,
-        EventType::PushRules,
-        &event,
-        &db.globals,
-    )?;
-
-=======
-#[cfg_attr(feature = "conduit_bin", post("/_matrix/client/r0/pushers/set"))]
-#[tracing::instrument(skip(db))]
-pub async fn set_pushers_route(db: State<'_, Database>) -> ConduitResult<get_pushers::Response> {
->>>>>>> 6da40225
-    db.flush().await?;
-
-    Ok(delete_pushrule::Response.into())
-}
-
 #[cfg_attr(
     feature = "conduit_bin",
     get("/_matrix/client/r0/pushers", data = "<body>")
 )]
+#[tracing::instrument(skip(db, body))]
 pub async fn get_pushers_route(
     db: State<'_, Database>,
     body: Ruma<get_pushers::Request>,
@@ -991,6 +698,7 @@
     feature = "conduit_bin",
     post("/_matrix/client/r0/pushers/set", data = "<body>")
 )]
+#[tracing::instrument(skip(db, body))]
 pub async fn set_pushers_route(
     db: State<'_, Database>,
     body: Ruma<set_pusher::Request>,
